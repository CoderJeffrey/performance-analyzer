/*
 * Copyright <2019> Amazon.com, Inc. or its affiliates. All Rights Reserved.
 *
 * Licensed under the Apache License, Version 2.0 (the "License").
 * You may not use this file except in compliance with the License.
 * A copy of the License is located at
 *
 *     http://www.apache.org/licenses/LICENSE-2.0
 *
 * or in the "license" file accompanying this file. This file is distributed
 * on an "AS IS" BASIS, WITHOUT WARRANTIES OR CONDITIONS OF ANY KIND, either
 * express or implied. See the License for the specific language governing
 * permissions and limitations under the License.
 */

package com.amazon.opendistro.elasticsearch.performanceanalyzer.collectors;

import com.amazon.opendistro.elasticsearch.performanceanalyzer.ESResources;
import com.amazon.opendistro.elasticsearch.performanceanalyzer.metrics.AllMetrics.ThreadPoolDimension;
import com.amazon.opendistro.elasticsearch.performanceanalyzer.metrics.AllMetrics.ThreadPoolValue;
import com.amazon.opendistro.elasticsearch.performanceanalyzer.metrics.MetricsConfiguration;
import com.amazon.opendistro.elasticsearch.performanceanalyzer.metrics.MetricsProcessor;
import com.amazon.opendistro.elasticsearch.performanceanalyzer.metrics.PerformanceAnalyzerMetrics;
import com.fasterxml.jackson.annotation.JsonInclude;
import com.fasterxml.jackson.annotation.JsonInclude.Include;
import com.fasterxml.jackson.annotation.JsonProperty;
import com.google.common.annotations.VisibleForTesting;
<<<<<<< HEAD
import java.lang.reflect.Method;
=======
>>>>>>> ac7cde0b
import java.security.AccessController;
import java.security.PrivilegedAction;
import java.util.HashMap;
import java.util.Iterator;
import java.util.Map;
<<<<<<< HEAD
=======
import java.util.concurrent.ThreadPoolExecutor;
import org.apache.commons.lang3.reflect.FieldUtils;
import org.apache.logging.log4j.LogManager;
import org.apache.logging.log4j.Logger;
import org.elasticsearch.common.util.concurrent.SizeBlockingQueue;
import org.elasticsearch.threadpool.ThreadPool;
>>>>>>> ac7cde0b
import org.elasticsearch.threadpool.ThreadPoolStats.Stats;

public class ThreadPoolMetricsCollector extends PerformanceAnalyzerMetricsCollector implements MetricsProcessor {
    private static final Logger LOG = LogManager.getLogger(ThreadPoolMetricsCollector.class);
    public static final int SAMPLING_TIME_INTERVAL = MetricsConfiguration.CONFIG_MAP.get(ThreadPoolMetricsCollector.class).samplingInterval;
    private static final int KEYS_PATH_LENGTH = 0;
    private StringBuilder value;
    private final Map<String, ThreadPoolStatsRecord> statsRecordMap;

    public ThreadPoolMetricsCollector() {
        super(SAMPLING_TIME_INTERVAL, "ThreadPoolMetrics");
        value = new StringBuilder();
        statsRecordMap = new HashMap<>();
    }

    @Override
    public void collectMetrics(long startTime) {
        if (ESResources.INSTANCE.getThreadPool() == null) {
            return;
        }

        Iterator<Stats> statsIterator = ESResources.INSTANCE.getThreadPool().stats().iterator();
        value.setLength(0);
        value.append(PerformanceAnalyzerMetrics.getJsonCurrentMilliSeconds());

        while (statsIterator.hasNext()) {
            Stats stats = statsIterator.next();
            long rejectionDelta = 0;
            String threadPoolName = stats.getName();
            if (statsRecordMap.containsKey(threadPoolName)) {
                ThreadPoolStatsRecord lastRecord = statsRecordMap.get(threadPoolName);
                // if the timestamp in previous record is greater than 15s (3 * intervals),
                // then the scheduler might hang or freeze due to long GC etc. We simply drop
                // previous record here and set rejectionDelta to 0.
                if (startTime - lastRecord.getTimestamp() <= SAMPLING_TIME_INTERVAL * 3) {
                    rejectionDelta = stats.getRejected() - lastRecord.getRejected();
                    // we might not run into this as rejection is a LongAdder which never decrement its count.
                    // regardless, let's set it to 0 to be safe.
                    if (rejectionDelta < 0) {
                        rejectionDelta = 0;
                    }
                }
            }
            statsRecordMap.put(threadPoolName, new ThreadPoolStatsRecord(startTime, stats.getRejected()));
            final long finalRejectionDelta = rejectionDelta;
<<<<<<< HEAD
            ThreadPoolStatus threadPoolStatus = AccessController.doPrivileged((PrivilegedAction<ThreadPoolStatus>) () -> {
                Integer capacity;
                Double latency;
                //This is for backward compatibility. core ES may or may not emit latency metric
                // (depending on whether the patch has been applied or not)
                // so we need to use reflection to check whether getCapacity() method exist in ThreadPoolStats.java.
                try {
                    // call stats.getCapacity()
                    Method getCapacityMethod = Stats.class.getMethod("getCapacity");
                    capacity = (Integer) getCapacityMethod.invoke(stats);
                }
                catch (Exception e) {
                    //core ES does not have the latency patch. send the threadpool metrics without adding latency.
                    capacity = null;
                }
                try {
                    // call stats.getLatency()
                    Method getLantencyMethod = Stats.class.getMethod("getLatency");
                    latency = (Double) getLantencyMethod.invoke(stats);
                } catch (Exception e) {
                    latency = null;
                }
                return new ThreadPoolStatus(stats.getName(),
                    stats.getQueue(), finalRejectionDelta,
                    stats.getThreads(), stats.getActive(),
                    latency, capacity);
            });
=======
            final int capacity = AccessController.doPrivileged((PrivilegedAction<Integer>) () -> {
                try {
                    ThreadPool threadPool = (ThreadPool) FieldUtils.readField(
                        ESResources.INSTANCE.getIndicesService(), "threadPool", true);
                    ThreadPoolExecutor threadPoolExecutor = (ThreadPoolExecutor) threadPool.executor(threadPoolName);
                    Object queue = threadPoolExecutor.getQueue();
                    // TODO: we might want to read the capacity of SifiResizableBlockingQueue in the future.
                    // In order to do that we can create a new PerformanceAnalyzerLibrary package and push
                    // all the code which depends on core ES specific changes into that library.
                    if (queue instanceof SizeBlockingQueue) {
                        return ((SizeBlockingQueue)queue).capacity();
                    }
                } catch (Exception e) {
                    LOG.warn("Fail to read queue capacity via reflection");
                }
                return -1;
            });
            ThreadPoolStatus threadPoolStatus = new ThreadPoolStatus(stats.getName(),
                stats.getQueue(), finalRejectionDelta,
                stats.getThreads(), stats.getActive(),
                -1.0, capacity);
>>>>>>> ac7cde0b
            value.append(PerformanceAnalyzerMetrics.sMetricNewLineDelimitor)
                    .append(threadPoolStatus.serialize());
        }
        saveMetricValues(value.toString(), startTime);
    }

    @Override
    public String getMetricsPath(long startTime, String... keysPath) {
        // throw exception if keys.length is not equal to 0
        if (keysPath.length != KEYS_PATH_LENGTH) {
            throw new RuntimeException("keys length should be " + KEYS_PATH_LENGTH);
        }

        return PerformanceAnalyzerMetrics.generatePath(startTime, PerformanceAnalyzerMetrics.sThreadPoolPath);
    }

    private static class ThreadPoolStatsRecord {
        private final long timestamp;
        private final long rejected;

        ThreadPoolStatsRecord(long timestamp, long rejected) {
            this.timestamp = timestamp;
            this.rejected = rejected;
        }

        public long getTimestamp() {
            return timestamp;
        }

        public long getRejected() {
            return rejected;
        }
    }

    public static class ThreadPoolStatus extends MetricStatus {
        public final String type;
        public final int queueSize;
        public final long rejected;
        public final int threadsCount;
        public final int threadsActive;
<<<<<<< HEAD
        @JsonInclude(Include.NON_NULL)
        public final Double queueLatency;
        @JsonInclude(Include.NON_NULL)
        public final Integer queueCapacity;

          public ThreadPoolStatus(String type,
            int queueSize,
            long rejected,
            int threadsCount,
            int threadsActive) {
            this.type = type;
            this.queueSize = queueSize;
            this.rejected = rejected;
            this.threadsCount = threadsCount;
            this.threadsActive = threadsActive;
            this.queueLatency = null;
            this.queueCapacity = null;
        }
=======
        public final double queueLatency;
        public final int queueCapacity;
>>>>>>> ac7cde0b

        public ThreadPoolStatus(String type,
            int queueSize,
            long rejected,
            int threadsCount,
            int threadsActive,
<<<<<<< HEAD
            Double queueLatency,
            Integer queueCapacity) {
=======
            double queueLatency,
            int queueCapacity) {
>>>>>>> ac7cde0b
            this.type = type;
            this.queueSize = queueSize;
            this.rejected = rejected;
            this.threadsCount = threadsCount;
            this.threadsActive = threadsActive;
            this.queueLatency = queueLatency;
            this.queueCapacity = queueCapacity;
        }

        // default constructor for jackson to de-serialize this class
        // from json string in unit test
        @VisibleForTesting
        public ThreadPoolStatus() {
            this.type = "testing";
            this.queueSize = -1;
            this.rejected = -1;
            this.threadsCount = -1;
            this.threadsActive = -1;
<<<<<<< HEAD
            this.queueLatency = null;
            this.queueCapacity = null;
=======
            this.queueLatency = -1.0;
            this.queueCapacity = -1;
>>>>>>> ac7cde0b
        }

        @JsonProperty(ThreadPoolDimension.Constants.TYPE_VALUE)
        public String getType() {
            return type;
        }

        @JsonProperty(ThreadPoolValue.Constants.QUEUE_SIZE_VALUE)
        public int getQueueSize() {
            return queueSize;
        }

        @JsonProperty(ThreadPoolValue.Constants.REJECTED_VALUE)
        public long getRejected() {
            return rejected;
        }

        @JsonProperty(ThreadPoolValue.Constants.THREADS_COUNT_VALUE)
        public int getThreadsCount() {
            return threadsCount;
        }

        @JsonProperty(ThreadPoolValue.Constants.THREADS_ACTIVE_VALUE)
        public int getThreadsActive() {
            return threadsActive;
        }

        @JsonProperty(ThreadPoolValue.Constants.QUEUE_LATENCY_VALUE)
<<<<<<< HEAD
        public Double getQueueLatency() {
=======
        public double getQueueLatency() {
>>>>>>> ac7cde0b
            return queueLatency;
        }

        @JsonProperty(ThreadPoolValue.Constants.QUEUE_CAPACITY_VALUE)
<<<<<<< HEAD
        public Integer getQueueCapacity() {
=======
        public int getQueueCapacity() {
>>>>>>> ac7cde0b
            return queueCapacity;
        }
    }
}<|MERGE_RESOLUTION|>--- conflicted
+++ resolved
@@ -21,28 +21,19 @@
 import com.amazon.opendistro.elasticsearch.performanceanalyzer.metrics.MetricsConfiguration;
 import com.amazon.opendistro.elasticsearch.performanceanalyzer.metrics.MetricsProcessor;
 import com.amazon.opendistro.elasticsearch.performanceanalyzer.metrics.PerformanceAnalyzerMetrics;
-import com.fasterxml.jackson.annotation.JsonInclude;
-import com.fasterxml.jackson.annotation.JsonInclude.Include;
 import com.fasterxml.jackson.annotation.JsonProperty;
 import com.google.common.annotations.VisibleForTesting;
-<<<<<<< HEAD
-import java.lang.reflect.Method;
-=======
->>>>>>> ac7cde0b
 import java.security.AccessController;
 import java.security.PrivilegedAction;
 import java.util.HashMap;
 import java.util.Iterator;
 import java.util.Map;
-<<<<<<< HEAD
-=======
 import java.util.concurrent.ThreadPoolExecutor;
 import org.apache.commons.lang3.reflect.FieldUtils;
 import org.apache.logging.log4j.LogManager;
 import org.apache.logging.log4j.Logger;
 import org.elasticsearch.common.util.concurrent.SizeBlockingQueue;
 import org.elasticsearch.threadpool.ThreadPool;
->>>>>>> ac7cde0b
 import org.elasticsearch.threadpool.ThreadPoolStats.Stats;
 
 public class ThreadPoolMetricsCollector extends PerformanceAnalyzerMetricsCollector implements MetricsProcessor {
@@ -88,35 +79,6 @@
             }
             statsRecordMap.put(threadPoolName, new ThreadPoolStatsRecord(startTime, stats.getRejected()));
             final long finalRejectionDelta = rejectionDelta;
-<<<<<<< HEAD
-            ThreadPoolStatus threadPoolStatus = AccessController.doPrivileged((PrivilegedAction<ThreadPoolStatus>) () -> {
-                Integer capacity;
-                Double latency;
-                //This is for backward compatibility. core ES may or may not emit latency metric
-                // (depending on whether the patch has been applied or not)
-                // so we need to use reflection to check whether getCapacity() method exist in ThreadPoolStats.java.
-                try {
-                    // call stats.getCapacity()
-                    Method getCapacityMethod = Stats.class.getMethod("getCapacity");
-                    capacity = (Integer) getCapacityMethod.invoke(stats);
-                }
-                catch (Exception e) {
-                    //core ES does not have the latency patch. send the threadpool metrics without adding latency.
-                    capacity = null;
-                }
-                try {
-                    // call stats.getLatency()
-                    Method getLantencyMethod = Stats.class.getMethod("getLatency");
-                    latency = (Double) getLantencyMethod.invoke(stats);
-                } catch (Exception e) {
-                    latency = null;
-                }
-                return new ThreadPoolStatus(stats.getName(),
-                    stats.getQueue(), finalRejectionDelta,
-                    stats.getThreads(), stats.getActive(),
-                    latency, capacity);
-            });
-=======
             final int capacity = AccessController.doPrivileged((PrivilegedAction<Integer>) () -> {
                 try {
                     ThreadPool threadPool = (ThreadPool) FieldUtils.readField(
@@ -138,7 +100,6 @@
                 stats.getQueue(), finalRejectionDelta,
                 stats.getThreads(), stats.getActive(),
                 -1.0, capacity);
->>>>>>> ac7cde0b
             value.append(PerformanceAnalyzerMetrics.sMetricNewLineDelimitor)
                     .append(threadPoolStatus.serialize());
         }
@@ -179,42 +140,16 @@
         public final long rejected;
         public final int threadsCount;
         public final int threadsActive;
-<<<<<<< HEAD
-        @JsonInclude(Include.NON_NULL)
-        public final Double queueLatency;
-        @JsonInclude(Include.NON_NULL)
-        public final Integer queueCapacity;
-
-          public ThreadPoolStatus(String type,
-            int queueSize,
-            long rejected,
-            int threadsCount,
-            int threadsActive) {
-            this.type = type;
-            this.queueSize = queueSize;
-            this.rejected = rejected;
-            this.threadsCount = threadsCount;
-            this.threadsActive = threadsActive;
-            this.queueLatency = null;
-            this.queueCapacity = null;
-        }
-=======
         public final double queueLatency;
         public final int queueCapacity;
->>>>>>> ac7cde0b
 
         public ThreadPoolStatus(String type,
             int queueSize,
             long rejected,
             int threadsCount,
             int threadsActive,
-<<<<<<< HEAD
-            Double queueLatency,
-            Integer queueCapacity) {
-=======
             double queueLatency,
             int queueCapacity) {
->>>>>>> ac7cde0b
             this.type = type;
             this.queueSize = queueSize;
             this.rejected = rejected;
@@ -233,13 +168,8 @@
             this.rejected = -1;
             this.threadsCount = -1;
             this.threadsActive = -1;
-<<<<<<< HEAD
-            this.queueLatency = null;
-            this.queueCapacity = null;
-=======
             this.queueLatency = -1.0;
             this.queueCapacity = -1;
->>>>>>> ac7cde0b
         }
 
         @JsonProperty(ThreadPoolDimension.Constants.TYPE_VALUE)
@@ -268,20 +198,12 @@
         }
 
         @JsonProperty(ThreadPoolValue.Constants.QUEUE_LATENCY_VALUE)
-<<<<<<< HEAD
-        public Double getQueueLatency() {
-=======
         public double getQueueLatency() {
->>>>>>> ac7cde0b
             return queueLatency;
         }
 
         @JsonProperty(ThreadPoolValue.Constants.QUEUE_CAPACITY_VALUE)
-<<<<<<< HEAD
-        public Integer getQueueCapacity() {
-=======
         public int getQueueCapacity() {
->>>>>>> ac7cde0b
             return queueCapacity;
         }
     }
