--- conflicted
+++ resolved
@@ -16,11 +16,7 @@
 buildscript {
 
     ext {
-<<<<<<< HEAD
         es_version = System.getProperty("es.version", "7.2.0")
-=======
-        es_version = System.getProperty("es.version", "7.1.1")
->>>>>>> d08b3ecf
     }
     // This isn't applying from repositories.gradle so repeating it here
     repositories {
@@ -38,11 +34,7 @@
 }
 
 ext {
-<<<<<<< HEAD
     opendistroVersion = '1.2.0'
-=======
-    opendistroVersion = '1.1.0'
->>>>>>> d08b3ecf
     isSnapshot = "true" == System.getProperty("build.snapshot", "true")
 }
 
