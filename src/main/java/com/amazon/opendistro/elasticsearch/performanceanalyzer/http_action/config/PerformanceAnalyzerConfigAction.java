/*
 * Copyright <2019> Amazon.com, Inc. or its affiliates. All Rights Reserved.
 *
 * Licensed under the Apache License, Version 2.0 (the "License").
 * You may not use this file except in compliance with the License.
 * A copy of the License is located at
 *
 *     http://www.apache.org/licenses/LICENSE-2.0
 *
 * or in the "license" file accompanying this file. This file is distributed
 * on an "AS IS" BASIS, WITHOUT WARRANTIES OR CONDITIONS OF ANY KIND, either
 * express or implied. See the License for the specific language governing
 * permissions and limitations under the License.
 */

package com.amazon.opendistro.elasticsearch.performanceanalyzer.http_action.config;

<<<<<<< HEAD
import static java.util.Arrays.asList;
import static java.util.Collections.unmodifiableList;

import com.amazon.opendistro.elasticsearch.performanceanalyzer.config.PerformanceAnalyzerController;
import java.io.IOException;
import java.util.List;
import java.util.Map;
=======
import java.io.IOException;
import java.util.Map;

import com.amazon.opendistro.elasticsearch.performanceanalyzer.config.PluginSettings;
>>>>>>> ac7cde0b
import org.apache.logging.log4j.LogManager;
import org.apache.logging.log4j.Logger;
import org.elasticsearch.client.node.NodeClient;
import org.elasticsearch.common.inject.Inject;
<<<<<<< HEAD
=======
import org.elasticsearch.common.settings.Settings;
>>>>>>> ac7cde0b
import org.elasticsearch.common.xcontent.XContentBuilder;
import org.elasticsearch.common.xcontent.XContentHelper;
import org.elasticsearch.rest.BaseRestHandler;
import org.elasticsearch.rest.BytesRestResponse;
import org.elasticsearch.rest.RestController;
import org.elasticsearch.rest.RestRequest;
import org.elasticsearch.rest.RestStatus;
<<<<<<< HEAD

@SuppressWarnings("deprecation")
public class PerformanceAnalyzerConfigAction extends BaseRestHandler {
  private static final Logger LOG = LogManager.getLogger(PerformanceAnalyzerConfigAction.class);
  private static final String ENABLED = "enabled";
  private static final String SHARDS_PER_COLLECTION = "shardsPerCollection";
  private static final String PA_ENABLED = "performanceAnalyzerEnabled";
  private static final String RCA_ENABLED = "rcaEnabled";
  private static final String PA_LOGGING_ENABLED = "loggingEnabled";
  private static final String RCA_CONFIG_PATH = "/_opendistro/_performanceanalyzer/rca/config";
  private static final String PA_CONFIG_PATH = "/_opendistro/_performanceanalyzer/config";
  private static final String LOGGING_CONFIG_PATH =
      "/_opendistro/_performanceanalyzer/logging/config";
  private static PerformanceAnalyzerConfigAction instance = null;
  private static final List<Route> ROUTES =
      unmodifiableList(
          asList(
              new Route(RestRequest.Method.GET, PA_CONFIG_PATH),
              new Route(RestRequest.Method.POST, PA_CONFIG_PATH),
              new Route(RestRequest.Method.GET, RCA_CONFIG_PATH),
              new Route(RestRequest.Method.POST, RCA_CONFIG_PATH),
              new Route(RestRequest.Method.GET, LOGGING_CONFIG_PATH),
              new Route(RestRequest.Method.POST, LOGGING_CONFIG_PATH)));
  private final PerformanceAnalyzerController performanceAnalyzerController;

  public static PerformanceAnalyzerConfigAction getInstance() {
    return instance;
  }

  public static void setInstance(PerformanceAnalyzerConfigAction performanceanalyzerConfigAction) {
    instance = performanceanalyzerConfigAction;
  }

  @Inject
  public PerformanceAnalyzerConfigAction(
      final RestController controller,
      final PerformanceAnalyzerController performanceAnalyzerController) {
    super();
    this.performanceAnalyzerController = performanceAnalyzerController;
    LOG.info(
        "PerformanceAnalyzer Enabled: {}",
        performanceAnalyzerController::isPerformanceAnalyzerEnabled);
  }

  @Override
  public List<Route> routes() {
    return ROUTES;
  }

  @Override
  protected RestChannelConsumer prepareRequest(final RestRequest request, final NodeClient client)
      throws IOException {
    if (request.method() == RestRequest.Method.POST && request.content().length() > 0) {
      // Let's try to find the name from the body
      Map<String, Object> map = XContentHelper.convertToMap(request.content(), false).v2();
      Object value = map.get(ENABLED);
      LOG.debug(
          "PerformanceAnalyzer:Value (Object) Received as Part of Request: {} current value: {}",
          value,
          performanceAnalyzerController.isPerformanceAnalyzerEnabled());
      if (value instanceof Boolean) {
        boolean shouldEnable = (Boolean) value;
        if (request.path().contains(RCA_CONFIG_PATH)) {
          // If RCA needs to be turned on, we need to have PA turned on also.
          // If this is not the case, return error.
          if (shouldEnable && !performanceAnalyzerController.isPerformanceAnalyzerEnabled()) {
            return getChannelConsumerWithError(
                "Error: PA not enabled. Enable PA before turning RCA on");
          }

          performanceAnalyzerController.updateRcaState(shouldEnable);
        } else if (request.path().contains(LOGGING_CONFIG_PATH)) {
          if (shouldEnable && !performanceAnalyzerController.isPerformanceAnalyzerEnabled()) {
            return getChannelConsumerWithError(
                "Error: PA not enabled. Enable PA before turning Logging on");
          }

          performanceAnalyzerController.updateLoggingState(shouldEnable);
        } else {
          // Disabling Performance Analyzer should disable the RCA framework as well.
          if (!shouldEnable) {
            performanceAnalyzerController.updateRcaState(false);
            performanceAnalyzerController.updateLoggingState(false);
          }
          performanceAnalyzerController.updatePerformanceAnalyzerState(shouldEnable);
        }
      }
      // update node stats setting if exists
      if (map.containsKey(SHARDS_PER_COLLECTION)) {
        Object shardPerCollectionValue = map.get(SHARDS_PER_COLLECTION);
        if (shardPerCollectionValue instanceof Integer) {
          performanceAnalyzerController.updateNodeStatsShardsPerCollection(
              (Integer) shardPerCollectionValue);
        }
      }
    }

    return channel -> {
      try {
        XContentBuilder builder = channel.newBuilder();
        builder.startObject();
        builder.field(PA_ENABLED, performanceAnalyzerController.isPerformanceAnalyzerEnabled());
        builder.field(RCA_ENABLED, performanceAnalyzerController.isRcaEnabled());
        builder.field(PA_LOGGING_ENABLED, performanceAnalyzerController.isLoggingEnabled());
        builder.field(
            SHARDS_PER_COLLECTION, performanceAnalyzerController.getNodeStatsShardsPerCollection());
        builder.endObject();
        channel.sendResponse(new BytesRestResponse(RestStatus.OK, builder));
      } catch (IOException ioe) {
        LOG.error("Error sending response", ioe);
      }
    };
  }

  @Override
  public String getName() {
    return "PerformanceAnalyzer_Config_Action";
  }

  private RestChannelConsumer getChannelConsumerWithError(String error) {
    return restChannel -> {
      XContentBuilder builder = restChannel.newErrorBuilder();
      builder.startObject();
      builder.field(error);
      builder.endObject();
      restChannel.sendResponse(new BytesRestResponse(RestStatus.BAD_REQUEST, builder));
    };
  }
=======

import com.amazon.opendistro.elasticsearch.performanceanalyzer.config.PerformanceAnalyzerController;

@SuppressWarnings("deprecation")
public class PerformanceAnalyzerConfigAction extends BaseRestHandler {
    private static final Logger LOG = LogManager.getLogger(PerformanceAnalyzerConfigAction.class);
    private static final String ENABLED = "enabled";
    private static final String SHARDS_PER_COLLECTION = "shardsPerCollection";
    private static final String PA_ENABLED = "performanceAnalyzerEnabled";
    private static final String RCA_ENABLED = "rcaEnabled";
    private static final String PA_LOGGING_ENABLED = "loggingEnabled";
    private static final String BATCH_METRICS_ENABLED = "batchMetricsEnabled";
    private static final String BATCH_METRICS_RETENTION_PERIOD_MINUTES = "batchMetricsRetentionPeriodMinutes";
    private static PerformanceAnalyzerConfigAction instance = null;
    private final PerformanceAnalyzerController performanceAnalyzerController;
    private static final String RCA_CONFIG_PATH = "/_opendistro/_performanceanalyzer/rca/config";
    private static final String PA_CONFIG_PATH = "/_opendistro/_performanceanalyzer/config";
    private static final String LOGGING_CONFIG_PATH = "/_opendistro/_performanceanalyzer/logging/config";
    private static final String BATCH_METRICS_CONFIG_PATH = "/_opendistro/_performanceanalyzer/batch/config";

    public static PerformanceAnalyzerConfigAction getInstance() {
        return instance;
    }

    public static void setInstance(PerformanceAnalyzerConfigAction performanceanalyzerConfigAction) {
        instance = performanceanalyzerConfigAction;
    }

    @Inject
    public PerformanceAnalyzerConfigAction(final Settings settings,
                                           final RestController controller,
                                           final PerformanceAnalyzerController performanceAnalyzerController) {
        super(settings);
        this.performanceAnalyzerController = performanceAnalyzerController;
        registerHandlers(controller);
        LOG.info("PerformanceAnalyzer Enabled: {}", performanceAnalyzerController::isPerformanceAnalyzerEnabled);
    }

    private void registerHandlers(final RestController controller) {
        controller.registerHandler(RestRequest.Method.GET, PA_CONFIG_PATH, this);
        controller.registerHandler(RestRequest.Method.POST, PA_CONFIG_PATH, this);
        controller.registerHandler(RestRequest.Method.GET, RCA_CONFIG_PATH, this);
        controller.registerHandler(RestRequest.Method.POST, RCA_CONFIG_PATH, this);
        controller.registerHandler(RestRequest.Method.GET, LOGGING_CONFIG_PATH, this);
        controller.registerHandler(RestRequest.Method.POST, LOGGING_CONFIG_PATH, this);
        controller.registerHandler(RestRequest.Method.GET, BATCH_METRICS_CONFIG_PATH, this);
        controller.registerHandler(RestRequest.Method.POST, BATCH_METRICS_CONFIG_PATH, this);
    }

    @Override
    protected RestChannelConsumer prepareRequest(final RestRequest request, final NodeClient client) throws IOException {
        if (request.method() == RestRequest.Method.POST && request.content().length() > 0) {
            // Let's try to find the name from the body
            Map<String, Object> map = XContentHelper.convertToMap(request.content(), false).v2();
            Object value = map.get(ENABLED);
            LOG.debug("PerformanceAnalyzer:Value (Object) Received as Part of Request: {} current value: {}", value,
                    performanceAnalyzerController.isPerformanceAnalyzerEnabled());
            if (value instanceof Boolean) {
                boolean shouldEnable = (Boolean) value;
                if (request.path().contains(RCA_CONFIG_PATH)) {
                    // If RCA needs to be turned on, we need to have PA turned on also.
                    // If this is not the case, return error.
                    if (shouldEnable && !performanceAnalyzerController.isPerformanceAnalyzerEnabled()) {
                        return getChannelConsumerWithError("Error: PA not enabled. Enable PA before turning RCA on");
                    }

                    performanceAnalyzerController.updateRcaState(shouldEnable);
                } else if (request.path().contains(LOGGING_CONFIG_PATH)) {
                    if (shouldEnable && !performanceAnalyzerController.isPerformanceAnalyzerEnabled()) {
                        return getChannelConsumerWithError("Error: PA not enabled. Enable PA before turning Logging on");
                    }

                    performanceAnalyzerController.updateLoggingState(shouldEnable);
                } else if (request.path().contains(BATCH_METRICS_CONFIG_PATH)) {
                    if (shouldEnable && !performanceAnalyzerController.isPerformanceAnalyzerEnabled()) {
                        return getChannelConsumerWithError("Error: PA not enabled. Enable PA before turning Batch Metrics on");
                    }

                    performanceAnalyzerController.updateBatchMetricsState(shouldEnable);
                } else {
                    // Disabling Performance Analyzer should disable the RCA framework as well.
                    if (!shouldEnable) {
                        performanceAnalyzerController.updateRcaState(false);
                        performanceAnalyzerController.updateLoggingState(false);
                        performanceAnalyzerController.updateBatchMetricsState(false);
                    }
                    performanceAnalyzerController.updatePerformanceAnalyzerState(shouldEnable);
                }
            }
            // update node stats setting if exists
            if (map.containsKey(SHARDS_PER_COLLECTION)) {
                Object shardPerCollectionValue = map.get(SHARDS_PER_COLLECTION);
                if (shardPerCollectionValue instanceof Integer) {
                    performanceAnalyzerController.updateNodeStatsShardsPerCollection((Integer)shardPerCollectionValue);
                }
            }
        }

        return channel -> {
            try {
                XContentBuilder builder = channel.newBuilder();
                builder.startObject();
                builder.field(PA_ENABLED, performanceAnalyzerController.isPerformanceAnalyzerEnabled());
                builder.field(RCA_ENABLED, performanceAnalyzerController.isRcaEnabled());
                builder.field(PA_LOGGING_ENABLED, performanceAnalyzerController.isLoggingEnabled());
                builder.field(SHARDS_PER_COLLECTION, performanceAnalyzerController.getNodeStatsShardsPerCollection());
                builder.field(BATCH_METRICS_ENABLED, performanceAnalyzerController.isBatchMetricsEnabled());
                builder.field(BATCH_METRICS_RETENTION_PERIOD_MINUTES, PluginSettings.instance().getBatchMetricsRetentionPeriodMinutes());
                builder.endObject();
                channel.sendResponse(new BytesRestResponse(RestStatus.OK, builder));
            } catch (IOException ioe) {
                LOG.error("Error sending response", ioe);
            }
        };
    }

    @Override
    public String getName() {
        return "PerformanceAnalyzer_Config_Action";
    }

    private RestChannelConsumer getChannelConsumerWithError(String error) {
        return restChannel -> {
            XContentBuilder builder = restChannel.newErrorBuilder();
            builder.startObject();
            builder.field(error);
            builder.endObject();
            restChannel.sendResponse(new BytesRestResponse(RestStatus.BAD_REQUEST, builder));
        };
    }
>>>>>>> ac7cde0b
}<|MERGE_RESOLUTION|>--- conflicted
+++ resolved
@@ -15,7 +15,6 @@
 
 package com.amazon.opendistro.elasticsearch.performanceanalyzer.http_action.config;
 
-<<<<<<< HEAD
 import static java.util.Arrays.asList;
 import static java.util.Collections.unmodifiableList;
 
@@ -23,20 +22,13 @@
 import java.io.IOException;
 import java.util.List;
 import java.util.Map;
-=======
-import java.io.IOException;
-import java.util.Map;
 
 import com.amazon.opendistro.elasticsearch.performanceanalyzer.config.PluginSettings;
->>>>>>> ac7cde0b
 import org.apache.logging.log4j.LogManager;
 import org.apache.logging.log4j.Logger;
 import org.elasticsearch.client.node.NodeClient;
 import org.elasticsearch.common.inject.Inject;
-<<<<<<< HEAD
-=======
 import org.elasticsearch.common.settings.Settings;
->>>>>>> ac7cde0b
 import org.elasticsearch.common.xcontent.XContentBuilder;
 import org.elasticsearch.common.xcontent.XContentHelper;
 import org.elasticsearch.rest.BaseRestHandler;
@@ -44,138 +36,7 @@
 import org.elasticsearch.rest.RestController;
 import org.elasticsearch.rest.RestRequest;
 import org.elasticsearch.rest.RestStatus;
-<<<<<<< HEAD
 
-@SuppressWarnings("deprecation")
-public class PerformanceAnalyzerConfigAction extends BaseRestHandler {
-  private static final Logger LOG = LogManager.getLogger(PerformanceAnalyzerConfigAction.class);
-  private static final String ENABLED = "enabled";
-  private static final String SHARDS_PER_COLLECTION = "shardsPerCollection";
-  private static final String PA_ENABLED = "performanceAnalyzerEnabled";
-  private static final String RCA_ENABLED = "rcaEnabled";
-  private static final String PA_LOGGING_ENABLED = "loggingEnabled";
-  private static final String RCA_CONFIG_PATH = "/_opendistro/_performanceanalyzer/rca/config";
-  private static final String PA_CONFIG_PATH = "/_opendistro/_performanceanalyzer/config";
-  private static final String LOGGING_CONFIG_PATH =
-      "/_opendistro/_performanceanalyzer/logging/config";
-  private static PerformanceAnalyzerConfigAction instance = null;
-  private static final List<Route> ROUTES =
-      unmodifiableList(
-          asList(
-              new Route(RestRequest.Method.GET, PA_CONFIG_PATH),
-              new Route(RestRequest.Method.POST, PA_CONFIG_PATH),
-              new Route(RestRequest.Method.GET, RCA_CONFIG_PATH),
-              new Route(RestRequest.Method.POST, RCA_CONFIG_PATH),
-              new Route(RestRequest.Method.GET, LOGGING_CONFIG_PATH),
-              new Route(RestRequest.Method.POST, LOGGING_CONFIG_PATH)));
-  private final PerformanceAnalyzerController performanceAnalyzerController;
-
-  public static PerformanceAnalyzerConfigAction getInstance() {
-    return instance;
-  }
-
-  public static void setInstance(PerformanceAnalyzerConfigAction performanceanalyzerConfigAction) {
-    instance = performanceanalyzerConfigAction;
-  }
-
-  @Inject
-  public PerformanceAnalyzerConfigAction(
-      final RestController controller,
-      final PerformanceAnalyzerController performanceAnalyzerController) {
-    super();
-    this.performanceAnalyzerController = performanceAnalyzerController;
-    LOG.info(
-        "PerformanceAnalyzer Enabled: {}",
-        performanceAnalyzerController::isPerformanceAnalyzerEnabled);
-  }
-
-  @Override
-  public List<Route> routes() {
-    return ROUTES;
-  }
-
-  @Override
-  protected RestChannelConsumer prepareRequest(final RestRequest request, final NodeClient client)
-      throws IOException {
-    if (request.method() == RestRequest.Method.POST && request.content().length() > 0) {
-      // Let's try to find the name from the body
-      Map<String, Object> map = XContentHelper.convertToMap(request.content(), false).v2();
-      Object value = map.get(ENABLED);
-      LOG.debug(
-          "PerformanceAnalyzer:Value (Object) Received as Part of Request: {} current value: {}",
-          value,
-          performanceAnalyzerController.isPerformanceAnalyzerEnabled());
-      if (value instanceof Boolean) {
-        boolean shouldEnable = (Boolean) value;
-        if (request.path().contains(RCA_CONFIG_PATH)) {
-          // If RCA needs to be turned on, we need to have PA turned on also.
-          // If this is not the case, return error.
-          if (shouldEnable && !performanceAnalyzerController.isPerformanceAnalyzerEnabled()) {
-            return getChannelConsumerWithError(
-                "Error: PA not enabled. Enable PA before turning RCA on");
-          }
-
-          performanceAnalyzerController.updateRcaState(shouldEnable);
-        } else if (request.path().contains(LOGGING_CONFIG_PATH)) {
-          if (shouldEnable && !performanceAnalyzerController.isPerformanceAnalyzerEnabled()) {
-            return getChannelConsumerWithError(
-                "Error: PA not enabled. Enable PA before turning Logging on");
-          }
-
-          performanceAnalyzerController.updateLoggingState(shouldEnable);
-        } else {
-          // Disabling Performance Analyzer should disable the RCA framework as well.
-          if (!shouldEnable) {
-            performanceAnalyzerController.updateRcaState(false);
-            performanceAnalyzerController.updateLoggingState(false);
-          }
-          performanceAnalyzerController.updatePerformanceAnalyzerState(shouldEnable);
-        }
-      }
-      // update node stats setting if exists
-      if (map.containsKey(SHARDS_PER_COLLECTION)) {
-        Object shardPerCollectionValue = map.get(SHARDS_PER_COLLECTION);
-        if (shardPerCollectionValue instanceof Integer) {
-          performanceAnalyzerController.updateNodeStatsShardsPerCollection(
-              (Integer) shardPerCollectionValue);
-        }
-      }
-    }
-
-    return channel -> {
-      try {
-        XContentBuilder builder = channel.newBuilder();
-        builder.startObject();
-        builder.field(PA_ENABLED, performanceAnalyzerController.isPerformanceAnalyzerEnabled());
-        builder.field(RCA_ENABLED, performanceAnalyzerController.isRcaEnabled());
-        builder.field(PA_LOGGING_ENABLED, performanceAnalyzerController.isLoggingEnabled());
-        builder.field(
-            SHARDS_PER_COLLECTION, performanceAnalyzerController.getNodeStatsShardsPerCollection());
-        builder.endObject();
-        channel.sendResponse(new BytesRestResponse(RestStatus.OK, builder));
-      } catch (IOException ioe) {
-        LOG.error("Error sending response", ioe);
-      }
-    };
-  }
-
-  @Override
-  public String getName() {
-    return "PerformanceAnalyzer_Config_Action";
-  }
-
-  private RestChannelConsumer getChannelConsumerWithError(String error) {
-    return restChannel -> {
-      XContentBuilder builder = restChannel.newErrorBuilder();
-      builder.startObject();
-      builder.field(error);
-      builder.endObject();
-      restChannel.sendResponse(new BytesRestResponse(RestStatus.BAD_REQUEST, builder));
-    };
-  }
-=======
-
-import com.amazon.opendistro.elasticsearch.performanceanalyzer.config.PerformanceAnalyzerController;
 
 @SuppressWarnings("deprecation")
 public class PerformanceAnalyzerConfigAction extends BaseRestHandler {
@@ -193,6 +54,17 @@
     private static final String PA_CONFIG_PATH = "/_opendistro/_performanceanalyzer/config";
     private static final String LOGGING_CONFIG_PATH = "/_opendistro/_performanceanalyzer/logging/config";
     private static final String BATCH_METRICS_CONFIG_PATH = "/_opendistro/_performanceanalyzer/batch/config";
+    private static final List<Route> ROUTES =
+        unmodifiableList(
+            asList(
+                new Route(RestRequest.Method.GET, PA_CONFIG_PATH),
+                new Route(RestRequest.Method.POST, PA_CONFIG_PATH),
+                new Route(RestRequest.Method.GET, RCA_CONFIG_PATH),
+                new Route(RestRequest.Method.POST, RCA_CONFIG_PATH),
+                new Route(RestRequest.Method.GET, LOGGING_CONFIG_PATH),
+                new Route(RestRequest.Method.POST, LOGGING_CONFIG_PATH),
+                new Route(RestRequest.Method.GET, BATCH_METRICS_CONFIG_PATH),
+                new Route(RestRequest.Method.POST, BATCH_METRICS_CONFIG_PATH)));
 
     public static PerformanceAnalyzerConfigAction getInstance() {
         return instance;
@@ -202,25 +74,17 @@
         instance = performanceanalyzerConfigAction;
     }
 
+    @Override
+    public List<Route> routes() {
+      return ROUTES;
+    }
+
     @Inject
     public PerformanceAnalyzerConfigAction(final Settings settings,
                                            final RestController controller,
                                            final PerformanceAnalyzerController performanceAnalyzerController) {
-        super(settings);
         this.performanceAnalyzerController = performanceAnalyzerController;
-        registerHandlers(controller);
         LOG.info("PerformanceAnalyzer Enabled: {}", performanceAnalyzerController::isPerformanceAnalyzerEnabled);
-    }
-
-    private void registerHandlers(final RestController controller) {
-        controller.registerHandler(RestRequest.Method.GET, PA_CONFIG_PATH, this);
-        controller.registerHandler(RestRequest.Method.POST, PA_CONFIG_PATH, this);
-        controller.registerHandler(RestRequest.Method.GET, RCA_CONFIG_PATH, this);
-        controller.registerHandler(RestRequest.Method.POST, RCA_CONFIG_PATH, this);
-        controller.registerHandler(RestRequest.Method.GET, LOGGING_CONFIG_PATH, this);
-        controller.registerHandler(RestRequest.Method.POST, LOGGING_CONFIG_PATH, this);
-        controller.registerHandler(RestRequest.Method.GET, BATCH_METRICS_CONFIG_PATH, this);
-        controller.registerHandler(RestRequest.Method.POST, BATCH_METRICS_CONFIG_PATH, this);
     }
 
     @Override
@@ -304,5 +168,4 @@
             restChannel.sendResponse(new BytesRestResponse(RestStatus.BAD_REQUEST, builder));
         };
     }
->>>>>>> ac7cde0b
 }